--- conflicted
+++ resolved
@@ -12,11 +12,7 @@
     * OpenMapTiles.com with OSM Bright MB GL style (default)
     * Mapcat.com with Mapcat style
     This Python plugin uses prebuilt C++ binaries for performance reasons.
-<<<<<<< HEAD
-version=2.0.3
-=======
 version=2.0.4
->>>>>>> 68d92213
 author=Martin Boos
 email=geometalab@gmail.com
 
