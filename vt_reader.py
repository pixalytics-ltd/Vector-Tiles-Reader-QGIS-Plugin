#!/usr/bin/env python
# -*- coding: utf-8 -*-

import sys
import os
import json
import math
import uuid
import traceback

from log_helper import info, warn, critical, debug, remove_key
from tile_helper import get_all_tiles, change_zoom, get_code_from_epsg, clamp
from feature_helper import FeatureMerger, is_multi, map_coordinates_recursive, GeoTypes, geo_types
from file_helper import FileHelper
from qgis.core import QgsVectorLayer, QgsProject, QgsMapLayerRegistry, QgsExpressionContextUtils
from PyQt4.QtGui import QMessageBox, QApplication
from PyQt4.QtCore import QObject, pyqtSignal, pyqtSlot, QThread
from cStringIO import StringIO
from gzip import GzipFile
from tile_source import ServerSource, MBTilesSource, TrexCacheSource

from ctypes import *
from mp_helper import decode_tile, decode_tile_cpp, decode_tile_cpp_external_lib_load

import multiprocessing as mp
import platform

if platform.system() == "Windows":
    # OSGeo4W does not bundle python in exec_prefix for python
    path = os.path.abspath(os.path.join(sys.exec_prefix, '../../bin/pythonw.exe'))
    mp.set_executable(path)
    sys.argv = [None]


class VtReader(QObject):

    progress_changed = pyqtSignal(int, name='progressChanged')
    max_progress_changed = pyqtSignal(int, name='maxProgressChanged')
    message_changed = pyqtSignal('QString', name='messageChanged')
    title_changed = pyqtSignal('QString', name='titleChanged')
    show_progress_changed = pyqtSignal(bool, name='titleChanged')
    loading_finished = pyqtSignal(int, object, name='loadingFinished')
    tile_limit_reached = pyqtSignal(int, name='tile_limit_reached')
    cancelled = pyqtSignal(name='cancelled')

    omt_layer_ordering = [
        "place",
        "mountain_peak",
        "housenumber",
        "water_name",
        "transportation_name",
        "poi",
        "boundary",
        "transportation",
        "building",
        "aeroway",
        "park",
        "water",
        "waterway",
        "landcover",
        "landuse"
    ]

    _loading_options = {
            'zoom_level': None,
            'layer_filter': None,
            'load_mask_layer': None,
            'merge_tiles': None,
            'clip_tiles': None,
            'apply_styles': None,
            'max_tiles': None,
            'bounds': None
        }

    _layers_to_dissolve = []
    _zoom_level_delimiter = "*"
    _DEFAULT_EXTENT = 4096
    _id = str(uuid.uuid4())

    _styles = FileHelper.get_styles()

    flush_layers_of_other_zoom_level = False

    def __init__(self, iface, path_or_url):
        """
         * The mbtiles_path can also be an URL in zxy format: z=zoom, x=tile column, y=tile row
        :param iface: 
        :param path_or_url: 
        """
        QObject.__init__(self)
        if not path_or_url:
            raise RuntimeError("The datasource is required")

        self.source = self._create_source(path_or_url)

        FileHelper.assure_temp_dirs_exist()
        self.iface = iface
        self.feature_collections_by_layer_name_and_geotype = {}
        self._qgis_layer_groups_by_name = {}
        self.cancel_requested = False
        self._loaded_pois_by_id = {}
        self._clip_tiles_at_tile_bounds = None
        self._always_overwrite_geojson = False
        self._root_group_name = None
        self._flush = False
        self.extended = False

    def _create_source(self, path_or_url):
        is_web_source = path_or_url.lower().startswith("http://") or path_or_url.lower().startswith("https://")
        if is_web_source:
            source = ServerSource(url=path_or_url)
        else:
            if os.path.isfile(path_or_url):
                source = MBTilesSource(path=path_or_url)
            else:
                source = TrexCacheSource(path=path_or_url)
        source.progress_changed.connect(self._source_progress_changed)
        source.max_progress_changed.connect(self._source_max_progress_changed)
        source.message_changed.connect(self._source_message_changed)
        source.tile_limit_reached.connect(self._source_tile_limit_reached)
        return source

    def shutdown(self):
        self.source.progress_changed.disconnect()
        self.source.max_progress_changed.disconnect()
        self.source.message_changed.disconnect()
        self.source.close_connection()

    def id(self):
        return self._id

    @pyqtSlot(int)
    def _source_tile_limit_reached(self):
        self.tile_limit_reached.emit(self._loading_options["max_tiles"])

    @pyqtSlot(int)
    def _source_progress_changed(self, progress):
        self._update_progress(progress=progress)

    @pyqtSlot(int)
    def _source_max_progress_changed(self, max_progress):
        self._update_progress(max_progress=max_progress)

    @pyqtSlot('QString')
    def _source_message_changed(self, msg):
        self._update_progress(msg=msg)

    def set_root_group_name(self, name):
        self._root_group_name = name

    def _update_progress(self, title=None, show_dialog=None, progress=None, max_progress=None, msg=None):
        if progress is not None:
            self.progress_changed.emit(progress)
        if max_progress is not None:
            self.max_progress_changed.emit(max_progress)
        if title:
            self.title_changed.emit(title)
        if msg:
            self.message_changed.emit(msg)
        if show_dialog:
            self.show_progress_changed.emit(show_dialog)

    def _get_empty_feature_collection(self, layer_name, zoom_level):
        """
         * Returns an empty GeoJSON FeatureCollection with the coordinate reference system (crs) set to EPSG3857
        """
        # todo: when improving CRS handling: the correct CRS of the source has to be set here

        source_crs = self.source.crs()
        if source_crs:
            epsg_id = get_code_from_epsg(source_crs)
        else:
            epsg_id = 3857

        crs = {
            "type": "name",
            "properties": {
                    "name": "urn:ogc:def:crs:EPSG::{}".format(epsg_id)}}

        return {
            "tiles": [],
            "source": self.source.name(),
            "scheme": self.source.scheme(),
            "layer": layer_name,
            "zoom_level": zoom_level,
            "type": "FeatureCollection",
            "crs": crs,
            "features": []}

    def always_overwrite_geojson(self, enabled):
        """
         * If activated, the geoJson written to the disk will always be overwritten, with each load
         * As a result of this, only the latest loaded extent will be visible in qgis
        :return:
        """
        self._always_overwrite_geojson = enabled

    def cancel(self):
        """
         * Cancels the loading process.
        :return: 
        """
        self.cancel_requested = True
        if self.source:
            self.source.cancel()

    def _get_tile_cache_name(self, zoom_level, col, row):
        return FileHelper.get_cached_tile_file_name(self.source.name(), zoom_level, col, row)

    def _load_tiles(self):
<<<<<<< HEAD
        # try:
        # recreate source to assure the source belongs to the new thread, SQLite3 isn't happy about it otherwise
        self.source = self._create_source(self.source.source())
        zoom_level = self._loading_options["zoom_level"]
        bounds = self._loading_options["bounds"]
        load_mask_layer = self._loading_options["load_mask_layer"]
        merge_tiles = self._loading_options["merge_tiles"]
        clip_tiles = self._loading_options["clip_tiles"]
        apply_styles = self._loading_options["apply_styles"]
        max_tiles = self._loading_options["max_tiles"]
        layer_filter = self._loading_options["layer_filter"]
=======
        try:
            # recreate source to assure the source belongs to the new thread, SQLite3 isn't happy about it otherwise
            self.source = self._create_source(self.source.source())
            zoom_level = self._loading_options["zoom_level"]
            bounds = self._loading_options["bounds"]
            load_mask_layer = self._loading_options["load_mask_layer"]
            merge_tiles = self._loading_options["merge_tiles"]
            clip_tiles = self._loading_options["clip_tiles"]
            apply_styles = self._loading_options["apply_styles"]
            max_tiles = self._loading_options["max_tiles"]
            layer_filter = self._loading_options["layer_filter"]

            self.cancel_requested = False
            self.feature_collections_by_layer_name_and_geotype = {}
            self._qgis_layer_groups_by_name = {}
            self._update_progress(show_dialog=True, title="Loading '{}'".format(os.path.basename(self.source.name())))
            self._clip_tiles_at_tile_bounds = clip_tiles

            min_zoom = self.source.min_zoom()
            max_zoom = self.source.max_zoom()
            zoom_level = clamp(zoom_level, low=min_zoom, high=max_zoom)

            all_tiles = get_all_tiles(
                bounds=bounds,
                is_cancel_requested_handler=lambda: self.cancel_requested,
            )
            tiles_to_load = set()
            tiles = []
            tiles_to_ignore = set()
            for t in all_tiles:
                if self.cancel_requested or (max_tiles and len(tiles) >= max_tiles):
                    break
>>>>>>> 02bf2bd7

        self.cancel_requested = False
        self.feature_collections_by_layer_path = {}
        self._qgis_layer_groups_by_name = {}
        self._update_progress(show_dialog=True, title="Loading '{}'".format(os.path.basename(self.source.name())))
        self._clip_tiles_at_tile_bounds = clip_tiles

        min_zoom = self.source.min_zoom()
        max_zoom = self.source.max_zoom()
        zoom_level = clamp(zoom_level, low=min_zoom, high=max_zoom)

        all_tiles = get_all_tiles(
            bounds=bounds,
            is_cancel_requested_handler=lambda: self.cancel_requested,
        )
        tiles_to_load = set()
        tiles = []
        tiles_to_ignore = set()
        for t in all_tiles:
            if self.cancel_requested or (max_tiles and len(tiles) >= max_tiles):
                break

            file_name = self._get_tile_cache_name(zoom_level, t[0], t[1])
            tile = FileHelper.get_cached_tile(file_name)
            if tile and tile.decoded_data:
                tiles.append(tile)
                tiles_to_ignore.add((tile.column, tile.row))
            else:
<<<<<<< HEAD
                tiles_to_load.add(t)

        remaining_nr_of_tiles = len(tiles_to_load)
        if max_tiles:
            if len(tiles) + len(tiles_to_load) >= max_tiles:
                remaining_nr_of_tiles = max_tiles - len(tiles)
                if remaining_nr_of_tiles < 0:
                    remaining_nr_of_tiles = 0
        debug("{} cache hits. {} may potentially be loaded.", len(tiles), remaining_nr_of_tiles)

        debug("Loading data for zoom level '{}' source '{}'", zoom_level, self.source.name())

        tile_data_tuples = []
        if remaining_nr_of_tiles > 0:
            tile_data_tuples = self.source.load_tiles(zoom_level=zoom_level,
                                                      tiles_to_load=tiles_to_load,
                                                      max_tiles=remaining_nr_of_tiles)
        if len(tiles) == 0 and (not tile_data_tuples or len(tile_data_tuples) == 0):
            QMessageBox.information(None, "No tiles found", "What a pity, no tiles could be found!")

        if load_mask_layer:
            mask_level = self.source.mask_level()
            if mask_level is not None and mask_level != zoom_level:
                debug("Mapping {} tiles to mask level", len(all_tiles))
                scheme = self.source.scheme()
                mask_tiles = map(
                    lambda t: change_zoom(zoom_level, int(mask_level), t, scheme),
                    all_tiles)
                debug("Mapping done")

                mask_tiles_to_load = set()
                for t in mask_tiles:
                    file_name = self._get_tile_cache_name(mask_level, t[0], t[1])
                    tile = FileHelper.get_cached_tile(file_name)
                    if tile and tile.decoded_data:
                        tiles.append(tile)
                    else:
                        mask_tiles_to_load.add(t)

                debug("Loading mask layer (zoom_level={})", mask_level)
                tile_data_tuples = []
                if len(mask_tiles_to_load) > 0:
                    mask_layer_data = self.source.load_tiles(zoom_level=mask_level,
                                                             tiles_to_load=mask_tiles_to_load,
                                                             max_tiles=max_tiles)
                    debug("Mask layer loaded")
                    tile_data_tuples.extend(mask_layer_data)

        if tile_data_tuples and len(tile_data_tuples) > 0:
            if not self.cancel_requested:
                decoded_tiles = self._decode_tiles(tile_data_tuples)
                tiles.extend(decoded_tiles)
        if len(tiles) > 0:
            if not self.cancel_requested:
                self._process_tiles(tiles, layer_filter)
            if not self.cancel_requested:
                self._create_qgis_layers(merge_features=merge_tiles,
                                         apply_styles=apply_styles)

        self._update_progress(show_dialog=False)
        if self.cancel_requested:
            info("Import cancelled")
=======
                info("Import complete")
                loaded_tiles_x = map(lambda t: t.coord()[0], tiles)
                loaded_tiles_y = map(lambda t: t.coord()[1], tiles)
                if len(loaded_tiles_x) == 0 or len(loaded_tiles_y) == 0:
                    return None

                loaded_extent = {"x_min": int(min(loaded_tiles_x)),
                                 "x_max": int(max(loaded_tiles_x)),
                                 "y_min": int(min(loaded_tiles_y)),
                                 "y_max": int(max(loaded_tiles_y)),
                                 "zoom": int(zoom_level)
                                 }
                loaded_extent["width"] = loaded_extent["x_max"] - loaded_extent["x_min"] + 1
                loaded_extent["height"] = loaded_extent["y_max"] - loaded_extent["y_min"] + 1
                self.loading_finished.emit(zoom_level, loaded_extent)
        except Exception as e:
            critical("An exception occured: {}, {}", e, traceback.format_exc())
>>>>>>> 02bf2bd7
            self.cancelled.emit()
        else:
            info("Import complete")
            loaded_tiles_x = map(lambda t: t.coord()[0], tiles)
            loaded_tiles_y = map(lambda t: t.coord()[1], tiles)
            if len(loaded_tiles_x) == 0 or len(loaded_tiles_y) == 0:
                return None

            loaded_extent = {"x_min": min(loaded_tiles_x),
                             "x_max": max(loaded_tiles_x),
                             "y_min": min(loaded_tiles_y),
                             "y_max": max(loaded_tiles_y),
                             "zoom": int(zoom_level)
                             }
            loaded_extent["width"] = loaded_extent["x_max"] - loaded_extent["x_min"] + 1
            loaded_extent["height"] = loaded_extent["y_max"] - loaded_extent["y_min"] + 1
            self.loading_finished.emit(zoom_level, loaded_extent)
        # except Exception as e:
        #     critical("An exception occured: {}", e)
        #     self.cancelled.emit()

    def set_options(self, load_mask_layer=False, merge_tiles=True, clip_tiles=False,
                    apply_styles=True, max_tiles=None, layer_filter=None):
        self._loading_options = {
            'load_mask_layer': load_mask_layer,
            'merge_tiles': merge_tiles,
            'clip_tiles': clip_tiles,
            'apply_styles': apply_styles,
            'max_tiles': max_tiles,
            'layer_filter': layer_filter
        }

    def load_tiles_async(self, zoom_level, bounds):
        """
         * Loads the vector tiles from either a file or a URL and adds them to QGIS
        :param clip_tiles: 
        :param zoom_level: The zoom level to load
        :param layer_filter: A list of layers. If any layers are set, only these will be loaded. If the list is empty,
            all available layers will be loaded
        :param load_mask_layer: If True the mask layer will also be loaded
        :param merge_tiles: If True neighbouring tiles and features will be merged
        :param apply_styles: If True the default styles will be applied
        :param max_tiles: The maximum number of tiles to load
        :param bounds:
        :return: 
        """
        self._loading_options["zoom_level"] = zoom_level
        self._loading_options["bounds"] = bounds
        _worker_thread = QThread(self.iface.mainWindow())
        self.moveToThread(_worker_thread)
        _worker_thread.started.connect(self._load_tiles)
        _worker_thread.start()

    def extend_path(self):
        os.environ["path"] = os.environ[
                                 "path"] + ";" + "C:\\Users\\Martin\\Anaconda2\\Lib\\site-packages\\PyQt4;C:\\Program Files (x86)\\NVIDIA Corporation\\PhysX\\Common;C:\\GTK\\bin;C:\\ProgramData\\Oracle\\Java\\javapath;C:\\WINDOWS\\system32;C:\\WINDOWS;C:\\WINDOWS\\System32\\Wbem;C:\\WINDOWS\\System32\\WindowsPowerShell\\v1.0\\;C:\\Program Files (x86)\\Common Files\\Acronis\\VirtualFile\\;C:\\Program Files (x86)\\Common Files\\Acronis\\VirtualFile64\\;C:\\Program Files (x86)\\Common Files\\Acronis\\SnapAPI\\;C:\\Program Files\\Microsoft SQL Server\\120\\Tools\\Binn\\;C:\\Program Files\\Microsoft\\Web Platform Installer\\;C:\\Program Files (x86)\\GtkSharp\\2.12\\bin;C:\\Program Files\\Microsoft SQL Server\\130\\Tools\\Binn\\;C:\\Program Files (x86)\\Windows Kits\\10\\Windows Performance Toolkit\\;C:\\Program Files\\dotnet\\;C:\\Program Files\\Git\\cmd;C:\\Program Files\\Microsoft DNX\\Dnvm\\;C:\\Program Files (x86)\\Skype\\Phone\\;C:\\Program Files\\PuTTY\\;C:\\Program Files\\nodejs\\;C:\\Python27\\Scripts\\;C:\\Python27\\;C:\\Users\\Martin\\Anaconda2;C:\\Users\\Martin\\Anaconda2\\Scripts;C:\\Users\\Martin\\Anaconda2\\Library\\bin;C:\\Program Files (x86)\\Microsoft VS Code\\bin;C:\\Users\\Martin\\AppData\\Local\\Microsoft\\WindowsApps;C:\\Temp\\cmake-3.8.0-rc1-win64-x64\\bin;C:\\Temp\\protoc_build\\protobuf\\cmake;C:\\virtuoso-opensource\\bin;C:\\Users\\Martin\\Anaconda2\\Lib\\site-packages\\PyQt4;C:\\Program Files\\QGIS 2.18\\bin;C:\\Program Files\\QGIS 2.18\\apps\\qgis\\bin;C:\\Program Files\\PostgreSQL\\9.6\\bin;C:\\Users\\Martin\\AppData\\Roaming\\npm;C:\\cygwin64\\bin;C:\\DEV\\vtzero\\examples;"

    def _decode_tiles(self, tiles_with_encoded_data):
        """
         * Decodes the PBF data from all the specified tiles and reports the progress
         * If a tile is loaded from the cache, the decoded_data is already set and doesn't have to be encoded
        :param tiles_with_encoded_data:
        :return:
        """
        total_nr_tiles = len(tiles_with_encoded_data)
        self._update_progress(progress=0, max_progress=100, msg="Decoding {} tiles...".format(total_nr_tiles))

        nr_processors = 4
        try:
            nr_processors = mp.cpu_count()
        except NotImplementedError:
            info("CPU count cannot be retrieved. Falling back to default = 4")

        if not self.extended:
            self.extend_path()
            self.extended = True
        tiles_with_encoded_data = map(lambda t: (t[0], self._unzip(t[1])), tiles_with_encoded_data)


        # lib = cdll.LoadLibrary("C:\\DEV\\vtzero\\examples\\pbf2geojson.dll")
        # decode_mvt = lib.decodeMvtToJson
        # decode_mvt.argtypes = [c_double, c_double, c_double, c_double, c_char_p]
        # decode_mvt.restype = c_char_p

        # tiles = []
        # for index, t in enumerate(tiles_with_encoded_data):
        #     tile = decode_tile_cpp(t)
        #     tiles.append(tile)
        #     progress = int(100.0 / total_nr_tiles * (index + 1))
        #     self._update_progress(progress=progress)

        pool = mp.Pool(nr_processors)
        tiles = []
        rs = pool.map_async(decode_tile_cpp, tiles_with_encoded_data, callback=tiles.extend)
        pool.close()
        current_progress = 0
        while not rs.ready() and not self.cancel_requested:
            if self.cancel_requested:
                pool.terminate()
                break
            else:
                QApplication.processEvents()
                remaining = rs._number_left
                index = total_nr_tiles - remaining
                progress = int(100.0 / total_nr_tiles * (index + 1))
                if progress != current_progress:
                    current_progress = progress
                    self._update_progress(progress=progress)

        tiles = filter(lambda ti: ti.decoded_data is not None, tiles)
        info("Decoding finished, {} tiles with data", len(tiles))
        for t in tiles:
            if self.cancel_requested:
                break
            # else:
            #     cache_file_name = self._get_tile_cache_name(t.zoom_level, t.column, t.row)
            #     if not os.path.isfile(cache_file_name):
            #         FileHelper.cache_tile(t, cache_file_name)

        return tiles

    def _unzip(self, data):
        """
         * If the passed data is gzipped, it will be unzipped. Otherwise it will be returned untouched
        :param data:
        :return:
        """

        is_gzipped = FileHelper.is_gzipped(data)
        if is_gzipped:
            file_content = GzipFile('', 'r', 0, StringIO(data)).read()
        else:
            file_content = data
        return file_content

    def _process_tiles(self, tiles, layer_filter):
        """
         * Creates GeoJSON for all the specified tiles and reports the progress
        :param tiles: 
        :return: 
        """
        total_nr_tiles = len(tiles)
        self._update_progress(progress=0, max_progress=100, msg="Processing features of {} tiles...".format(total_nr_tiles))
        current_progress = -1
        for index, tile in enumerate(tiles):
            if self.cancel_requested:
                break
            self._create_geojson(tile, layer_filter)
            progress = int(100.0 / total_nr_tiles * (index + 1))
            if progress != current_progress:
                current_progress = progress
                self._update_progress(progress=progress)

    def _get_omt_layer_sort_id(self, layer_name):
        """
         * Returns the cartographic sort id for the specified layer.
         * This sort id is the position of the layer in the omt_layer_ordering collection.
         * If the layer isn't present in the collection, the sort id wil be 999 and therefore the layer will be added at the bottom.
        :param layer_name: 
        :return: 
        """

        sort_id = 999
        if layer_name in self.omt_layer_ordering:
            sort_id = self.omt_layer_ordering.index(layer_name)
        return sort_id

    def _assure_qgis_groups_exist(self, manual_layer_name=None, sort_layers=False):
        """
         * Createss a group for each layer that is given by the layer source scheme
         >> mbtiles: value 'JSON' in metadata table, array 'vector_layers'
         >> TileJSON: value 'vector_layers'
        :return: 
        """

        root = QgsProject.instance().layerTreeRoot()
        name = self._root_group_name
        if not name:
            name = self.source.name()
        root_group = root.findGroup(name)
        if not root_group:
            root_group = root.addGroup(name)
        if not manual_layer_name:
            layers = map(lambda l: l["id"], self.source.vector_layers())
        else:
            layers = [manual_layer_name]

        if sort_layers:
            layers = sorted(layers, key=lambda n: self._get_omt_layer_sort_id(n))
        for index, layer_name in enumerate(layers):
            group = root_group.findGroup(layer_name)
            if not group:
                group = root_group.addGroup(layer_name)
            self._qgis_layer_groups_by_name[layer_name] = group

    def _get_geojson_filename(self, layer_name, geo_type):
        return "{}.{}.{}".format(self.source.name().replace(" ", "_"), layer_name, geo_type)

    def _create_qgis_layers(self, merge_features, apply_styles):
        """
         * Creates a hierarchy of groups and layers in qgis
        """
        debug("Creating hierarchy in QGIS")

        self._assure_qgis_groups_exist(sort_layers=apply_styles)

        qgis_layers = QgsMapLayerRegistry.instance().mapLayers()
        vt_qgis_name_layer_tuples = filter(lambda (n, l): l.customProperty("vector_tile_source") == self.source.source(), qgis_layers.iteritems())
        own_layers = map(lambda (n, l): l, vt_qgis_name_layer_tuples)
        for l in own_layers:
            name = l.name()
            geo_type = l.customProperty("geo_type")
            if (name, geo_type) not in self.feature_collections_by_layer_name_and_geotype:
                self._update_layer_source(l.source(), self._get_empty_feature_collection(0, l.name()))

        self._update_progress(progress=0, max_progress=len(self.feature_collections_by_layer_name_and_geotype), msg="Creating layers...")
        new_layers = []
        count = 0
        for layer_name, geo_type in self.feature_collections_by_layer_name_and_geotype:
            count += 1
            if self.cancel_requested:
                break

            feature_collection = self.feature_collections_by_layer_name_and_geotype[(layer_name, geo_type)]
            zoom_level = feature_collection

            file_name = self._get_geojson_filename(layer_name, geo_type)
            file_path = FileHelper.get_geojson_file_name(file_name)

            layer = None
            if os.path.isfile(file_path):
                # file exists already. add the features of the collection to the existing collection
                # get the layer from qgis and update its source
                layer = self._get_layer_by_source(own_layers, layer_name, file_path)
                if layer:
                    self._update_layer_source(file_path, feature_collection)

            if not layer:
                self._update_layer_source(file_path, feature_collection)
                layer = self._create_named_layer(file_path, layer_name, zoom_level, merge_features, geo_type)
                new_layers.append((layer_name, geo_type, layer))
            self._update_progress(progress=count+1)

        QgsMapLayerRegistry.instance().reloadAllLayers()

        if len(new_layers) > 0:
            only_layers = list(map(lambda layer_name_tuple: layer_name_tuple[2], new_layers))
            QgsMapLayerRegistry.instance().addMapLayers(only_layers, False)
        for name, geo_type, layer in new_layers:
            target_group = self._qgis_layer_groups_by_name[name]
            target_group.addLayer(layer)

        if apply_styles:
            count = 0
            self._update_progress(progress=0, max_progress=len(new_layers), msg="Styling layers...")
            for name, geo_type, layer in new_layers:
                count += 1
                if self.cancel_requested:
                    break
                VtReader._apply_named_style(layer, geo_type)
                self._update_progress(progress=count)

    def _update_layer_source(self, layer_source, feature_collection):
        """
         * Updates the layers GeoJSON source file
        :param layer_source: 
        :param feature_collections_by_tile_coord: 
        :return: 
        """
        with open(layer_source, "w") as f:
            f.write(json.dumps(feature_collection))

    @staticmethod
    def _merge_feature_collections(current_feature_collection, feature_collections_by_tile_coord):
        """
         * Merges the features of multiple tiles into the current_feature_collection if not already present.
        :param current_feature_collection: 
        :param feature_collections_by_tile_coord: 
        :return: 
        """

        for tile_coord in feature_collections_by_tile_coord:
            if tile_coord not in current_feature_collection["tiles"]:
                feature_collection = feature_collections_by_tile_coord[tile_coord]
                current_feature_collection["tiles"].extend(feature_collection["tiles"])
                current_feature_collection["features"].extend(feature_collection["features"])

    @staticmethod
    def _get_layer_by_source(all_layers, layer_name, layer_source_file):
        """
         * Returns the layer from QGIS whose name and layer_source matches the specified parameters
        :param layer_name: 
        :param layer_source_file: 
        :return: 
        """
        layers = filter(lambda l: l.name() == layer_name and l.source() == layer_source_file, all_layers)
        if len(layers) > 0:
            return layers[0]
        return None

    @staticmethod
    def _apply_named_style(layer, geo_type):
        """
         * Looks for a styles with the same name as the layer and if one is found, it is applied to the layer
        :param layer: 
        :param layer_path: e.g. 'transportation.service' or 'transportation_name.path'
        :return: 
        """
        try:
            name = layer.name().lower()
            styles = [
                "{}.{}".format(name, geo_type.lower()),
                name
            ]
            for p in styles:
                style_name = "{}.qml".format(p).lower()
                if style_name in VtReader._styles:
                    style_path = os.path.join(FileHelper.get_plugin_directory(), "styles/{}".format(style_name))
                    res = layer.loadNamedStyle(style_path)
                    if res[1]:  # Style loaded
                        layer.setCustomProperty("layerStyle", style_path)
                        if layer.customProperty("layerStyle") == style_path:
                            debug("Style successfully applied: {}", style_name)
                            break
        except:
            critical("Loading style failed: {}", sys.exc_info())

    def _create_named_layer(self, json_src, layer_name, zoom_level, merge_features, geo_type):
        """
         * Creates a QgsVectorLayer and adds it to the group specified by layer_target_group
         * Invalid geometries will be removed during the process of merging features over tile boundaries
        """

        # layer_with_zoom = "{}{}{}".format(layer_name, VtReader._zoom_level_delimiter, zoom_level)
        layer = QgsVectorLayer(json_src, layer_name, "ogr")

        layer.setCustomProperty("vector_tile_source", self.source.source())
        layer.setCustomProperty("zoom_level", zoom_level)
        layer.setShortName(layer_name)
        layer.setDataUrl(self.source.source())

        if self.source.name() and "openmaptiles" in self.source.name().lower():
            layer.setDataUrl(remove_key(self.source.source()))
            layer.setAttribution(u"Vector Tiles © Klokan Technologies GmbH (CC-BY), Data © OpenStreetMap contributors (ODbL)")
            layer.setAttributionUrl("https://openmaptiles.com/hosting/")

        if merge_features and geo_type in [GeoTypes.LINE_STRING, GeoTypes.POLYGON]:
            layer = FeatureMerger().merge_features(layer)
            layer.setName(layer_name)
        return layer

    def _create_geojson(self, tile, layer_filter):
        """
         * Transforms all features of the specified tile into GeoJSON
         * The resulting GeoJSON feature will be applied to the features of the corresponding GeoJSON FeatureCollection
        :param tile:
        :return:
        """
        layers = tile.decoded_data["layers"]
        for layer in layers:
            layer_name = layer["name"]

            if layer_filter and len(layer_filter) > 0:
                if layer_name not in layer_filter:
                    continue

            tile_features = layer["geojsonFeatures"]
            tile_id = tile.id()
<<<<<<< HEAD
            feature_path = "{}{}{}".format(layer_name, VtReader._zoom_level_delimiter, tile.zoom_level)
            for geojson_feature in tile_features:
                # if self._is_duplicate_feature(feature, tile) or self.cancel_requested:
                #     continue

                geom_type = str(geojson_feature["geometry"]["type"])
                if geom_type.endswith("Polygon"):
                    geo_type = GeoTypes.POLYGON
                elif geom_type.endswith("Point"):
                    geo_type = GeoTypes.POINT
                elif geom_type.endswith("LineString"):
                    geo_type = GeoTypes.LINE_STRING

                path_and_type = (feature_path, geo_type)
                if path_and_type not in self.feature_collections_by_layer_path:
                    self.feature_collections_by_layer_path[path_and_type] = {}
                collection_dict = self.feature_collections_by_layer_path[path_and_type]
                if tile_id not in collection_dict:
                    collection_dict[tile_id] = self._get_empty_feature_collection(tile.zoom_level, layer_name)
                collection = collection_dict[tile_id]

                collection["features"].append(geojson_feature)
                if tile_id not in collection["tiles"]:
                    collection["tiles"].append(tile_id)

                geotypes_to_dissolve = [GeoTypes.POLYGON, GeoTypes.LINE_STRING]
                if geo_type in geotypes_to_dissolve and feature_path not in self._layers_to_dissolve:
                    self._layers_to_dissolve.append(feature_path)
=======

            for feature in tile_features:
                if self._is_duplicate_feature(feature, tile) or self.cancel_requested:
                    continue

                geojson_features, geo_type = self._create_geojson_feature(feature, tile, extent)
                if geojson_features and len(geojson_features) > 0:
                    name_and_geotype = (layer_name, geo_type)
                    if name_and_geotype not in self.feature_collections_by_layer_name_and_geotype:
                        self.feature_collections_by_layer_name_and_geotype[name_and_geotype] = self._get_empty_feature_collection(tile.zoom_level, layer_name)
                    feature_collection = self.feature_collections_by_layer_name_and_geotype[name_and_geotype]

                    feature_collection["features"].extend(geojson_features)
                    if tile_id not in feature_collection["tiles"]:
                        feature_collection["tiles"].append(tile_id)
>>>>>>> 02bf2bd7

    @staticmethod
    def _get_feature_class_and_subclass(feature):
        feature_class = None
        feature_subclass = None
        properties = feature["properties"]
        if "class" in properties:
            feature_class = properties["class"]
            if "subclass" in properties:
                feature_subclass = properties["subclass"]
                if feature_subclass == feature_class:
                    feature_subclass = None
        if feature_subclass:
            assert feature_class, "A feature with a subclass should also have a class"
        return feature_class, feature_subclass

    def _create_geojson_feature(self, feature, tile, current_layer_tile_extent):
        """
        Creates a GeoJSON feature for the specified feature
        """

        geo_type = geo_types[feature["type"]]
        coordinates = feature["geometry"]
        properties = feature["properties"]
        properties["_col"] = tile.column
        properties["_row"] = tile.row
        if "id" in properties and properties["id"] < 0:
            properties["id"] = 0

        if geo_type == GeoTypes.POINT:
            coordinates = coordinates[0]
            properties["_symbol"] = self._get_poi_icon(feature)
            if self._clip_tiles_at_tile_bounds and not all(0 <= c <= current_layer_tile_extent for c in coordinates):
                return None, None
        all_out_of_bounds = []
        coordinates = map_coordinates_recursive(coordinates=coordinates,
                                                tile_extent=current_layer_tile_extent,
                                                mapper_func=lambda coords: VtReader._get_absolute_coordinates(coords,
                                                                                                              tile,
                                                                                                              current_layer_tile_extent),
                                                all_out_of_bounds_func=lambda out_of_bounds: all_out_of_bounds.append(
                                                    out_of_bounds))

        if self._clip_tiles_at_tile_bounds and all(c is True for c in all_out_of_bounds):
            return None, None

        split_geometries = self._loading_options["merge_tiles"]
        geojson_features = VtReader._create_geojson_feature_from_coordinates(geo_type, coordinates, properties, split_geometries)

        return geojson_features, geo_type

    def _get_poi_icon(self, feature):
        """
         * Returns the name of the svg icon that will be applied in QGIS.
         * The resulting icon is determined based on class and subclass of the specified feature.
        :param feature: 
        :return: 
        """

        feature_class, feature_subclass = self._get_feature_class_and_subclass(feature)
        root_path = FileHelper.get_icons_directory()
        class_icon = "{}.svg".format(feature_class)
        class_subclass_icon = "{}.{}.svg".format(feature_class, feature_subclass)
        icon_name = "poi.svg"
        if os.path.isfile(os.path.join(root_path, class_subclass_icon)):
            icon_name = class_subclass_icon
        elif os.path.isfile(os.path.join(root_path, class_icon)):
            icon_name = class_icon
        return icon_name

    def _is_duplicate_feature(self, feature, tile):
        """
         * Returns true if the same feature has already been loaded
         * If the feature has not been loaded, it is marked as loaded by calling this function
         * A feature is identified by the tuple: (feature_name, feature_class, feature_subclass)
         * A feature is only loaded if the same feature identifier doesn't occur on the same or a neighbouring tile
        :param feature: 
        :param tile: 
        :return: 
        """
        geo_type = geo_types[feature["type"]]
        is_poi = geo_type == GeoTypes.POINT

        is_loaded = False
        if is_poi and VtReader._feature_name(feature):
            feature_id = VtReader._feature_id(feature)
            if feature_id in self._loaded_pois_by_id:
                locations = self._loaded_pois_by_id[feature_id]
                for loc in locations:
                    distance_x = math.fabs(loc["col"] - tile.column)
                    distance_y = math.fabs(loc["row"] - tile.row)
                    distance_threshold = 2
                    is_loaded = distance_x <= distance_threshold and distance_y <= distance_threshold
                    if is_loaded:
                        break
            if not is_loaded:
                if feature_id not in self._loaded_pois_by_id:
                    self._loaded_pois_by_id[feature_id] = []
                self._loaded_pois_by_id[feature_id].append({'col': tile.column, 'row': tile.row})

        return is_loaded

    @staticmethod
    def _feature_id(feature):
        name = VtReader._feature_name(feature)
        feature_class, feature_subclass = VtReader._get_feature_class_and_subclass(feature)
        feature_id = (name, feature_class, feature_subclass)
        return feature_id

    @staticmethod
    def _feature_name(feature):
        """
        * Returns the 'name' property of the feature
        :param feature: 
        :return: 
        """
        name = None
        properties = feature["properties"]
        if "name" in properties:
            name = properties["name"]
        return name

    @staticmethod
    def _create_geojson_feature_from_coordinates(geo_type, coordinates, properties, split_multi_geometries):
        """
        * Returns a JSON object that represents a GeoJSON feature
        :param geo_type: 
        :param coordinates: 
        :param properties: 
        :return: 
        """
        assert coordinates is not None
        all_features = []

        coordinate_sets = [coordinates]

        type_string = geo_type
        is_multi_geometry = is_multi(geo_type, coordinates)
        if is_multi_geometry and not split_multi_geometries:
            type_string = "Multi{}".format(geo_type)
        elif is_multi_geometry and split_multi_geometries:
            coordinate_sets = []
            for coord_array in coordinates:
                coordinate_sets.append(coord_array)

        for c in coordinate_sets:
            feature_json = {
                "type": "Feature",
                "geometry": {
                    "type": type_string,
                    "coordinates": c
                },
                "properties": properties
            }
            all_features.append(feature_json)

        return all_features

    @staticmethod
    def _get_absolute_coordinates(coordinates, tile, extent):
        """
         * The coordinates of a geometry, are relative to the tile the feature is located on.
         * Due to this, we've to get the absolute coordinates of the geometry.
        """
        delta_x = tile.extent[2] - tile.extent[0]
        delta_y = tile.extent[3] - tile.extent[1]
        merc_easting = int(tile.extent[0] + delta_x / extent * coordinates[0])
        merc_northing = int(tile.extent[1] + delta_y / extent * coordinates[1])
        return [merc_easting, merc_northing]<|MERGE_RESOLUTION|>--- conflicted
+++ resolved
@@ -208,7 +208,6 @@
         return FileHelper.get_cached_tile_file_name(self.source.name(), zoom_level, col, row)
 
     def _load_tiles(self):
-<<<<<<< HEAD
         # try:
         # recreate source to assure the source belongs to the new thread, SQLite3 isn't happy about it otherwise
         self.source = self._create_source(self.source.source())
@@ -220,43 +219,9 @@
         apply_styles = self._loading_options["apply_styles"]
         max_tiles = self._loading_options["max_tiles"]
         layer_filter = self._loading_options["layer_filter"]
-=======
-        try:
-            # recreate source to assure the source belongs to the new thread, SQLite3 isn't happy about it otherwise
-            self.source = self._create_source(self.source.source())
-            zoom_level = self._loading_options["zoom_level"]
-            bounds = self._loading_options["bounds"]
-            load_mask_layer = self._loading_options["load_mask_layer"]
-            merge_tiles = self._loading_options["merge_tiles"]
-            clip_tiles = self._loading_options["clip_tiles"]
-            apply_styles = self._loading_options["apply_styles"]
-            max_tiles = self._loading_options["max_tiles"]
-            layer_filter = self._loading_options["layer_filter"]
-
-            self.cancel_requested = False
-            self.feature_collections_by_layer_name_and_geotype = {}
-            self._qgis_layer_groups_by_name = {}
-            self._update_progress(show_dialog=True, title="Loading '{}'".format(os.path.basename(self.source.name())))
-            self._clip_tiles_at_tile_bounds = clip_tiles
-
-            min_zoom = self.source.min_zoom()
-            max_zoom = self.source.max_zoom()
-            zoom_level = clamp(zoom_level, low=min_zoom, high=max_zoom)
-
-            all_tiles = get_all_tiles(
-                bounds=bounds,
-                is_cancel_requested_handler=lambda: self.cancel_requested,
-            )
-            tiles_to_load = set()
-            tiles = []
-            tiles_to_ignore = set()
-            for t in all_tiles:
-                if self.cancel_requested or (max_tiles and len(tiles) >= max_tiles):
-                    break
->>>>>>> 02bf2bd7
 
         self.cancel_requested = False
-        self.feature_collections_by_layer_path = {}
+        self.feature_collections_by_layer_name_and_geotype = {}
         self._qgis_layer_groups_by_name = {}
         self._update_progress(show_dialog=True, title="Loading '{}'".format(os.path.basename(self.source.name())))
         self._clip_tiles_at_tile_bounds = clip_tiles
@@ -282,7 +247,6 @@
                 tiles.append(tile)
                 tiles_to_ignore.add((tile.column, tile.row))
             else:
-<<<<<<< HEAD
                 tiles_to_load.add(t)
 
         remaining_nr_of_tiles = len(tiles_to_load)
@@ -345,25 +309,6 @@
         self._update_progress(show_dialog=False)
         if self.cancel_requested:
             info("Import cancelled")
-=======
-                info("Import complete")
-                loaded_tiles_x = map(lambda t: t.coord()[0], tiles)
-                loaded_tiles_y = map(lambda t: t.coord()[1], tiles)
-                if len(loaded_tiles_x) == 0 or len(loaded_tiles_y) == 0:
-                    return None
-
-                loaded_extent = {"x_min": int(min(loaded_tiles_x)),
-                                 "x_max": int(max(loaded_tiles_x)),
-                                 "y_min": int(min(loaded_tiles_y)),
-                                 "y_max": int(max(loaded_tiles_y)),
-                                 "zoom": int(zoom_level)
-                                 }
-                loaded_extent["width"] = loaded_extent["x_max"] - loaded_extent["x_min"] + 1
-                loaded_extent["height"] = loaded_extent["y_max"] - loaded_extent["y_min"] + 1
-                self.loading_finished.emit(zoom_level, loaded_extent)
-        except Exception as e:
-            critical("An exception occured: {}, {}", e, traceback.format_exc())
->>>>>>> 02bf2bd7
             self.cancelled.emit()
         else:
             info("Import complete")
@@ -372,17 +317,17 @@
             if len(loaded_tiles_x) == 0 or len(loaded_tiles_y) == 0:
                 return None
 
-            loaded_extent = {"x_min": min(loaded_tiles_x),
-                             "x_max": max(loaded_tiles_x),
-                             "y_min": min(loaded_tiles_y),
-                             "y_max": max(loaded_tiles_y),
+            loaded_extent = {"x_min": int(min(loaded_tiles_x)),
+                             "x_max": int(max(loaded_tiles_x)),
+                             "y_min": int(min(loaded_tiles_y)),
+                             "y_max": int(max(loaded_tiles_y)),
                              "zoom": int(zoom_level)
                              }
             loaded_extent["width"] = loaded_extent["x_max"] - loaded_extent["x_min"] + 1
             loaded_extent["height"] = loaded_extent["y_max"] - loaded_extent["y_min"] + 1
             self.loading_finished.emit(zoom_level, loaded_extent)
         # except Exception as e:
-        #     critical("An exception occured: {}", e)
+        #     critical("An exception occured: {}, {}", e, traceback.format_exc())
         #     self.cancelled.emit()
 
     def set_options(self, load_mask_layer=False, merge_tiles=True, clip_tiles=False,
@@ -732,12 +677,12 @@
 
             tile_features = layer["geojsonFeatures"]
             tile_id = tile.id()
-<<<<<<< HEAD
-            feature_path = "{}{}{}".format(layer_name, VtReader._zoom_level_delimiter, tile.zoom_level)
+
             for geojson_feature in tile_features:
                 # if self._is_duplicate_feature(feature, tile) or self.cancel_requested:
                 #     continue
 
+                geo_type = None
                 geom_type = str(geojson_feature["geometry"]["type"])
                 if geom_type.endswith("Polygon"):
                     geo_type = GeoTypes.POLYGON
@@ -745,39 +690,18 @@
                     geo_type = GeoTypes.POINT
                 elif geom_type.endswith("LineString"):
                     geo_type = GeoTypes.LINE_STRING
-
-                path_and_type = (feature_path, geo_type)
-                if path_and_type not in self.feature_collections_by_layer_path:
-                    self.feature_collections_by_layer_path[path_and_type] = {}
-                collection_dict = self.feature_collections_by_layer_path[path_and_type]
-                if tile_id not in collection_dict:
-                    collection_dict[tile_id] = self._get_empty_feature_collection(tile.zoom_level, layer_name)
-                collection = collection_dict[tile_id]
-
-                collection["features"].append(geojson_feature)
-                if tile_id not in collection["tiles"]:
-                    collection["tiles"].append(tile_id)
-
-                geotypes_to_dissolve = [GeoTypes.POLYGON, GeoTypes.LINE_STRING]
-                if geo_type in geotypes_to_dissolve and feature_path not in self._layers_to_dissolve:
-                    self._layers_to_dissolve.append(feature_path)
-=======
-
-            for feature in tile_features:
-                if self._is_duplicate_feature(feature, tile) or self.cancel_requested:
-                    continue
-
-                geojson_features, geo_type = self._create_geojson_feature(feature, tile, extent)
-                if geojson_features and len(geojson_features) > 0:
-                    name_and_geotype = (layer_name, geo_type)
-                    if name_and_geotype not in self.feature_collections_by_layer_name_and_geotype:
-                        self.feature_collections_by_layer_name_and_geotype[name_and_geotype] = self._get_empty_feature_collection(tile.zoom_level, layer_name)
-                    feature_collection = self.feature_collections_by_layer_name_and_geotype[name_and_geotype]
-
-                    feature_collection["features"].extend(geojson_features)
-                    if tile_id not in feature_collection["tiles"]:
-                        feature_collection["tiles"].append(tile_id)
->>>>>>> 02bf2bd7
+                assert geo_type is not None
+
+                name_and_geotype = (layer_name, geo_type)
+                if name_and_geotype not in self.feature_collections_by_layer_name_and_geotype:
+                    self.feature_collections_by_layer_name_and_geotype[name_and_geotype] = self._get_empty_feature_collection(tile.zoom_level, layer_name)
+                feature_collection = self.feature_collections_by_layer_name_and_geotype[name_and_geotype]
+
+                feature_collection["features"].append(geojson_feature)
+                if tile_id not in feature_collection["tiles"]:
+                    feature_collection["tiles"].append(tile_id)
+
+
 
     @staticmethod
     def _get_feature_class_and_subclass(feature):
