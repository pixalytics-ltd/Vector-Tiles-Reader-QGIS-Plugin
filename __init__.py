--- conflicted
+++ resolved
@@ -28,23 +28,12 @@
 
 
 def run_all():
-<<<<<<< HEAD
     print("Running tests now")
     os.environ["VTR_TESTS"] = '1'
     plugin_dir = os.path.dirname(__file__)
     sys.path.append(plugin_dir)
     sys.path.append(os.path.join(plugin_dir, "util"))
     sys.path.append(os.path.join(plugin_dir, "tests"))
-=======
-    import sys
-    import os
-
-    os.environ["VTR_TESTS"] = "1"
-    sys.path.append(".")
-    sys.path.append("../vector-tiles-reader/util")
-    sys.path.append("../vector-tiles-reader")
-    sys.path.append("../vector-tiles-reader/ext-libs")
->>>>>>> 38ed3538
     from .tests import test_all
 
     test_all.run_all()