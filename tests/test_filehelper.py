import sys
import mock
import unittest
from util.file_helper import *

class FileHelperTests(unittest.TestCase):
    """
    Tests for util.file_helper
    """

    @classmethod
    def setUpClass(cls):
        pass

    @classmethod
    def tearDownClass(cls):
        pass

    def test_get_plugin_dir(self):
        self.assertEqual('/tests_directory/util/..', get_plugin_directory())

    def test_get_temp_dir(self):
        self.assertEqual('/tmp/vector_tiles_reader', get_temp_dir())

    def test_get_temp_dir_extended(self):
        self.assertEqual('/tmp/vector_tiles_reader/hello/world.txt', get_temp_dir("hello/world.txt"))

    def test_get_styles_dir(self):
        self.assertEqual('/tmp/vector_tiles_reader/styles/my_connection', get_style_folder("my_connection"))

    def test_get_icons_dir(self):
        self.assertEqual('/tests_directory/util/../styles/icons', get_icons_directory())

    def test_get_cache_dir(self):
        self.assertEqual('/tmp/vector_tiles_reader/cache', get_cache_directory())

    def test_get_geojson_filename(self):
        self.assertEqual('/tmp/vector_tiles_reader/geojson/name.geojson', get_geojson_file_name("name"))

    def test_is_sqlite_db_true(self):
        sample_file = os.path.join(get_sample_data_directory(), "uster_zh.mbtiles")
        self.assertTrue(is_sqlite_db(sample_file))

    def test_is_sqlite_false_true(self):
        self.assertFalse(is_sqlite_db(os.path.realpath(__file__)))

<<<<<<< HEAD
=======
    def test_clear_cache_dir(self):
        cache_dir = get_cache_directory()
        test_file = os.path.join(cache_dir, "test_file.txt")
        with open(test_file, 'w+') as f:
            f.write("hello world")
        self.assertTrue(os.path.isfile(test_file))
        clear_cache()
        self.assertFalse(os.path.isfile(test_file))

>>>>>>> 30b8bec2
    def test_get_sample_dir(self):
        self.assertEqual('/tests_directory/util/../sample_data', get_sample_data_directory())

    def test_create_temp_dirs(self):
        assure_temp_dirs_exist()

    def test_is_gzipped_true(self):
        self.assertTrue(is_gzipped([0x1f, 0x8b]))

    def test_is_gzipped_false(self):
        self.assertFalse(is_gzipped([0xC0, 0xFF, 0xEE]))

    def test_get_styles(self):
        self.assertEqual(0, len(get_styles("total_random_name_that_doesnt_exist")))

    def test_get_cached_tile(self):
        self.assertIsNone(get_cached_tile("blabla"))

    def test_get_cached_tile_file_name(self):
        self.assertEqual('src.14.2.3.bin', get_cached_tile_file_name(source_name="src",
                                                                     zoom_level=14,
                                                                     col=2,
                                                                     row=3))


def suite():
    s = unittest.makeSuite(FileHelperTests, 'test')
    return s


# run all tests using unittest skipping nose or testplugin
def run_all():
    unittest.TextTestRunner(verbosity=3, stream=sys.stdout).run(suite())


if __name__ == "__main__":
    run_all()<|MERGE_RESOLUTION|>--- conflicted
+++ resolved
@@ -1,7 +1,7 @@
 import sys
-import mock
 import unittest
 from util.file_helper import *
+
 
 class FileHelperTests(unittest.TestCase):
     """
@@ -44,18 +44,15 @@
     def test_is_sqlite_false_true(self):
         self.assertFalse(is_sqlite_db(os.path.realpath(__file__)))
 
-<<<<<<< HEAD
-=======
     def test_clear_cache_dir(self):
         cache_dir = get_cache_directory()
         test_file = os.path.join(cache_dir, "test_file.txt")
-        with open(test_file, 'w+') as f:
+        with open(test_file, 'w') as f:
             f.write("hello world")
         self.assertTrue(os.path.isfile(test_file))
         clear_cache()
         self.assertFalse(os.path.isfile(test_file))
 
->>>>>>> 30b8bec2
     def test_get_sample_dir(self):
         self.assertEqual('/tests_directory/util/../sample_data', get_sample_data_directory())
 
